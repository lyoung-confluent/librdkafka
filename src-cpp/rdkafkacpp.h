--- conflicted
+++ resolved
@@ -466,59 +466,7 @@
   virtual ~Message () = 0;
 };
 
-/**
- * Metadata: Broker information handler
- */
-class BrokerMetadata {
- public:
-  virtual int32_t            id() const = 0;   /* Broker Id */
-  virtual const std::string *host() const = 0; /* Broker hostname */
-  virtual int                port() const = 0; /* Broker listening port */
-  virtual ~BrokerMetadata() = 0;
-};
-
-/**
- * Metadata: Partition information handler
- */
-class PartitionMetadata {
- public:
-  typedef std::vector<int32_t> ReplicasVector;
-  typedef std::vector<int32_t> ISRSVector;
-
-  typedef ReplicasVector::const_iterator ReplicasIterator;
-  typedef ISRSVector::const_iterator     ISRSIterator;
-  
-  virtual int32_t                    id() const = 0;         /* Partition Id */
-  virtual ErrorCode                  err() const = 0;        /* Partition error reported by broker */
-  virtual int32_t                    leader() const = 0;     /* Leader broker */
-  virtual const std::vector<int32_t> *replicas() const = 0;   /* Replica brokers */
-  virtual const std::vector<int32_t> *isrs() const = 0;       /* In-Sync-Replica brokers */
-  virtual ~PartitionMetadata() = 0;
-};
-
-/**
- * Metadata: Topic information handler
- */
-class TopicMetadata {
- public:
-  typedef std::vector<const PartitionMetadata*> PartitionMetadataVector;
-  typedef PartitionMetadataVector::const_iterator PartitionMetadataIterator; // @TODO Portable??
-  virtual const std::string             *topic() const = 0;      /* Topic name */
-  virtual const PartitionMetadataVector *partitions() const = 0; /* Partitions */
-  virtual ErrorCode                      err() const = 0;        /* Topic error reported by broker */
-  virtual ~TopicMetadata() = 0;
-};
-
-
-/**
- * Metadata container
- */
-class Metadata {
- public:
-  typedef std::vector<const BrokerMetadata*> BrokerMetadataVector;
-  typedef std::vector<const TopicMetadata*>  TopicMetadataVector;
-
-<<<<<<< HEAD
+
 /**
  * Queue
  *
@@ -542,10 +490,60 @@
 
   virtual ~Queue () { }
 };
-=======
+
+/**
+ * Metadata: Broker information handler
+ */
+class BrokerMetadata {
+ public:
+  virtual int32_t            id() const = 0;   /* Broker Id */
+  virtual const std::string *host() const = 0; /* Broker hostname */
+  virtual int                port() const = 0; /* Broker listening port */
+  virtual ~BrokerMetadata() = 0;
+};
+
+/**
+ * Metadata: Partition information handler
+ */
+class PartitionMetadata {
+ public:
+  typedef std::vector<int32_t> ReplicasVector;
+  typedef std::vector<int32_t> ISRSVector;
+
+  typedef ReplicasVector::const_iterator ReplicasIterator;
+  typedef ISRSVector::const_iterator     ISRSIterator;
+  
+  virtual int32_t                    id() const = 0;         /* Partition Id */
+  virtual ErrorCode                  err() const = 0;        /* Partition error reported by broker */
+  virtual int32_t                    leader() const = 0;     /* Leader broker */
+  virtual const std::vector<int32_t> *replicas() const = 0;   /* Replica brokers */
+  virtual const std::vector<int32_t> *isrs() const = 0;       /* In-Sync-Replica brokers */
+  virtual ~PartitionMetadata() = 0;
+};
+
+/**
+ * Metadata: Topic information handler
+ */
+class TopicMetadata {
+ public:
+  typedef std::vector<const PartitionMetadata*> PartitionMetadataVector;
+  typedef PartitionMetadataVector::const_iterator PartitionMetadataIterator; // @TODO Portable??
+  virtual const std::string             *topic() const = 0;      /* Topic name */
+  virtual const PartitionMetadataVector *partitions() const = 0; /* Partitions */
+  virtual ErrorCode                      err() const = 0;        /* Topic error reported by broker */
+  virtual ~TopicMetadata() = 0;
+};
+
+/**
+ * Metadata container
+ */
+class Metadata {
+ public:
+  typedef std::vector<const BrokerMetadata*> BrokerMetadataVector;
+  typedef std::vector<const TopicMetadata*>  TopicMetadataVector;
+
   typedef BrokerMetadataVector::const_iterator BrokerMetadataIterator;
   typedef TopicMetadataVector::const_iterator  TopicMetadataIterator;
->>>>>>> 49fb15ce
 
   virtual const BrokerMetadataVector *brokers() const = 0;  /* Brokers */
   virtual const TopicMetadataVector  *topics() const = 0;   /* Topics */
